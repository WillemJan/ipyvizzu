"""
Jupyter notebook integration for vizzu.
"""

import json
import abc
import typing

from IPython.display import display_html


_HEAD = """
<div id="myVizzu_{div_id}" style="width:800px; height:480px;" />
<script type="module">
import Vizzu from '{vizzu_url}';

let chart = new Vizzu('myVizzu_{div_id}');
chart.initializing.then( chart => {{
"""


class Animation:
    def dump(self):
        return json.dumps(self.build())

    @abc.abstractmethod
    def build(self) -> typing.Mapping:
        """
        Return a dict with native python values that can be converted into json.
        """


class PlainAnimation(dict, Animation):
    def build(self):
        return self


class Data(dict, Animation):
    """
    Vizzu data with the required keys: records, series, dimensions or measures.
    """

    def add_record(self, record):
        self._add_value("records", record)

    def add_series(self, name, values=None, **kwargs):
        self._add_named_value("series", name, values, **kwargs)

    def add_dimension(self, name, values=None, **kwargs):
        self._add_named_value("dimensions", name, values, **kwargs)

    def add_measure(self, name, values=None, **kwargs):
        self._add_named_value("measures", name, values, **kwargs)

    def _add_named_value(self, dest, name, values=None, **kwargs):
        value = {"name": name, **kwargs}

        if values is not None:
            value["values"] = values

        self._add_value(dest, value)

    def _add_value(self, dest, value):
        self.setdefault(dest, []).append(value)

    def build(self):
        return {"data": self}


class Config(dict, Animation):
    def build(self):
        return {"config": self}


class Style(dict, Animation):
    def build(self):
        return {"style": self}


class AnimationMerger(dict, Animation):
    def build(self):
        return self

    def merge(self, animation: Animation):
        data = self._validate(animation)
        self.update(data)

    def _validate(self, animation):
        data = animation.build()
        common_keys = set(data).intersection(self)

        if common_keys:
            raise ValueError(f"Animation is already merged: {common_keys}")

<<<<<<< HEAD
        return data


=======
>>>>>>> f3efdc89
class Method:
    @abc.abstractmethod
    def dump(self):
        pass


class Animate(Method):
    def __init__(self, data):
        self._data = data

    def dump(self):
        data = self._data.dump()
        return f"chart.animate({data});"


class Feature(Method):
    def __init__(self, name, value):
        self._name = name
        self._value = value

    def dump(self):
        name = json.dumps(self._name)
        value = json.dumps(self._value)
        return f"chart.feature({name}, {value});"


class Chart:
    """
    Wrapper over vizzu Chart
    """

<<<<<<< HEAD
    def __init__(
        self, vizzu_url="https://cdn.jsdelivr.net/npm/vizzu@latest/dist/vizzu.min.js"
    ):
=======
    def __init__(self, vizzu_url='https://cdn.jsdelivr.net/npm/vizzu@latest/dist/vizzu.min.js'):
>>>>>>> f3efdc89
        self._vizzu_url = vizzu_url
        self._calls = []

    def feature(self, name, value):
        self._calls.append(Feature(name, value))

    def animate(self, *animations: Animation, **config):
        """
        Register new animation.
        """
        if animations and config:
            raise ValueError(
                "`animations` parameter cannot be updated with keyword arguments."
            )

        if not animations and not config:
            raise ValueError("No animation was set.")

        if config:
            animation = PlainAnimation(config)

        else:
            animation = self._merge_animations(animations)

        self._calls.append(Animate(animation))

    @staticmethod
    def _merge_animations(animations):
        merger = AnimationMerger()

        for animation in animations:
            merger.merge(animation)

        return merger

    def show(self):
        """
        Generate a javascript code from the issued animations.
        """

        script = [_HEAD.format(div_id=id(self), vizzu_url=self._vizzu_url)]
        script.extend(call.dump() for call in self._calls)
        script.append("} );")
        script.append("</script>")
        display_html("\n".join(script), raw=True)<|MERGE_RESOLUTION|>--- conflicted
+++ resolved
@@ -92,12 +92,9 @@
         if common_keys:
             raise ValueError(f"Animation is already merged: {common_keys}")
 
-<<<<<<< HEAD
         return data
 
 
-=======
->>>>>>> f3efdc89
 class Method:
     @abc.abstractmethod
     def dump(self):
@@ -129,13 +126,10 @@
     Wrapper over vizzu Chart
     """
 
-<<<<<<< HEAD
+
     def __init__(
         self, vizzu_url="https://cdn.jsdelivr.net/npm/vizzu@latest/dist/vizzu.min.js"
     ):
-=======
-    def __init__(self, vizzu_url='https://cdn.jsdelivr.net/npm/vizzu@latest/dist/vizzu.min.js'):
->>>>>>> f3efdc89
         self._vizzu_url = vizzu_url
         self._calls = []
 
