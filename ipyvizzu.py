--- conflicted
+++ resolved
@@ -7,12 +7,9 @@
 import typing
 import uuid
 import enum
-<<<<<<< HEAD
 import numpy as np
 from inspect import cleandoc
-=======
 from textwrap import indent, dedent
->>>>>>> ae62824e
 
 from IPython.display import display_html
 
