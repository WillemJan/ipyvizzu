--- conflicted
+++ resolved
@@ -1,13 +1,10 @@
 name: Publish documentation
 
 on:
-<<<<<<< HEAD
   workflow_dispatch:
     branches: [ main ]
-=======
   release:
     types: [published]
->>>>>>> 118b4092
   push:
     branches: [ main ]
   pull_request:
