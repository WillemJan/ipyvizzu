# Changelog

## [Unreleased]

<<<<<<< HEAD
### Added

- Added `Data.add_data_frame()` function to support `pandas.DataFrame`.
=======
### Fixed

- Fixed image url in the README.
- Fixed animation display when the first animation is not just Data.

### Added

- Added `scroll_into_view` chart property.
>>>>>>> 8b459a15

## [0.6.0] - 2022-03-17

### Fixed

- Fixed code snippet in the README.
- Fixed `Publish documentation` workflow, pull requests skip push step.

### Added

- Added `Data.filter()` and `Data().set_filter()` methods.
- Added `Data.add_records()` function to add records' list in one step.
- Added CONTRIBUTING.md.
- Added `Release ipyvizzu` workflow.

## [0.5.0] - 2022-03-12

### Fixed

- Fixed `Style`, AnimationMerger conflict.
- Fixed `Style`, it can be None.
- Renamed `Data.add_serie()` to `Data.add_series()`.
- Restricted Vizzu's version to 0.4.x.

### Added

- Changed animation handling, Chart can be animated across the cells.
- Added `vizzu` Chart constructor parameter to change Vizzu's url.
- Added `width` and `height` Chart constructor parameters to change div's width and height.
- Added `display` Chart constructor parameter to change div's position.
- Added `Data.from_json()` function to import data from json file.
- Added `Snapshot` animation.
- Added `Chart.store()` function to save a `Snapshot`.
- Added Animation options handling through `**kwargs` of `Chart.animate()`, then `**kwargs` can not be configs anymore.
- Added shorter unique ids.
- Added unit tests.
- Added more notebook examples.
- Added test for notebook examples.
- Added `format` and `check-format` make parameters to format the code with `black`.
- Added `lint` make parameter to analyze the code with `pylint`.
- Added `test` make parameter to run tests.
- Added `check` make parameter to run CI check.
- Added pages build and deploy github action.

## [0.4.1] - 2022-02-15

### Added

- Added makefile github action.
- Added distinct animation handling in `Chart.animate()`.
- Added `Style` animation.

## [0.3.1] - 2022-01-08

### Fixed

- Fixed code snippet in the README.

## [0.3.0] - 2022-01-08

### Fixed

- Fixed notebook link in documentation.
- Fixed dev build flag, html targets build every time.

### Added

- Changed `Chart.set_feature()` to `Chart.feature()`.
- Changed `Chart.set_data()` and `Chart.set_config()` to `Chart.animate()`.
- Using modular examples in `make doc`.
- Added note about generated JavaScript code errors.

## [0.2.0] - 2022-01-07

### Added

- Added more notebook examples.
- Added `Chart.set_feature()`.
- Added unique div id.

## [0.1.1] - 2022-01-07

### Added

- First public release<|MERGE_RESOLUTION|>--- conflicted
+++ resolved
@@ -2,11 +2,6 @@
 
 ## [Unreleased]
 
-<<<<<<< HEAD
-### Added
-
-- Added `Data.add_data_frame()` function to support `pandas.DataFrame`.
-=======
 ### Fixed
 
 - Fixed image url in the README.
@@ -14,8 +9,8 @@
 
 ### Added
 
+- Added `Data.add_data_frame()` function to support `pandas.DataFrame`.
 - Added `scroll_into_view` chart property.
->>>>>>> 8b459a15
 
 ## [0.6.0] - 2022-03-17
 
