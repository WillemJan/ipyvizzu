import json
import pathlib
import unittest
import jsonschema
import pandas as pd

from ipyvizzu import (
    PlainAnimation,
    Data,
    Config,
    Style,
    Snapshot,
    AnimationMerger,
)


class TestPlainAnimation(unittest.TestCase):
    def test_plainanimation(self):
        animation = PlainAnimation(geometry="circle")
        self.assertEqual({"geometry": "circle"}, animation.build())


class TestDataClassMethods(unittest.TestCase):
    @classmethod
    def setUpClass(cls):
        cls.asset_dir = pathlib.Path(__file__).parent / "assets"

    def test_filter(self):
        data = Data.filter("filter_expr")
        # instead of build() test with dump() because contains raw js
        self.assertEqual(
            '{"data": {"filter": record => { return (filter_expr) }}}',
            data.dump(),
        )

    def test_filter_can_be_none(self):
        data = Data.filter(None)
        # instead of build() test with dump() because contains raw js
        self.assertEqual(
            '{"data": {"filter": null}}',
            data.dump(),
        )

    def test_from_json(self):
        data = Data.from_json(self.asset_dir / "data_from_json.json")
        self.assertEqual(
            {
                "data": {
                    "dimensions": [
                        {"name": "Genres", "values": ["Rock", "Pop"]},
                        {"name": "Types", "values": ["Hard"]},
                    ],
                    "measures": [{"name": "Popularity", "values": [[114, 96]]}],
                }
            },
            data.build(),
        )


class TestData(unittest.TestCase):
    @classmethod
    def setUpClass(cls):
        cls.asset_dir = pathlib.Path(__file__).parent / "assets"

    def setUp(self):
        self.data = Data()

    def test_set_filter(self):
        self.data.add_records([["Rock", "Hard", 96], ["Pop", "Hard", 114]])
        self.data.set_filter("filter_expr")
        self.assertEqual(
            '{"data": {"records": [["Rock", "Hard", 96], ["Pop", "Hard", 114]], "filter": record => { return (filter_expr) }}}',  # pylint: disable=line-too-long
            self.data.dump(),
        )

    def test_set_filter_can_be_none(self):
        self.data.add_records([["Rock", "Hard", 96], ["Pop", "Hard", 114]])
        self.data.set_filter(None)
        self.assertEqual(
            '{"data": {"records": [["Rock", "Hard", 96], ["Pop", "Hard", 114]], "filter": null}}',
            self.data.dump(),
        )

    def test_record(self):
        self.data.add_record(["Rock", "Hard", 96])
        self.data.add_record(["Pop", "Hard", 114])
        self.assertEqual(
            {"data": {"records": [["Rock", "Hard", 96], ["Pop", "Hard", 114]]}},
            self.data.build(),
        )

    def test_records(self):
        self.data.add_records([["Rock", "Hard", 96], ["Pop", "Hard", 114]])
        self.assertEqual(
            {"data": {"records": [["Rock", "Hard", 96], ["Pop", "Hard", 114]]}},
            self.data.build(),
        )

    def test_series(self):
        self.data.add_series("Genres", ["Rock", "Pop"], type="dimension")
        self.data.add_series("Types", ["Hard"])
        self.data.add_series("Popularity", [96, 114], type="measure")
        self.assertEqual(
            {
                "data": {
                    "series": [
                        {
                            "name": "Genres",
                            "type": "dimension",
                            "values": ["Rock", "Pop"],
                        },
                        {"name": "Types", "values": ["Hard"]},
                        {"name": "Popularity", "type": "measure", "values": [96, 114]},
                    ]
                }
            },
            self.data.build(),
        )

    def test_data_cube(self):
        self.data.add_dimension("Genres", ["Pop", "Rock"])
        self.data.add_dimension("Types", ["Hard"])
        self.data.add_measure("Popularity", [[114, 96]])
        self.assertEqual(
            {
                "data": {
                    "dimensions": [
                        {"name": "Genres", "values": ["Pop", "Rock"]},
                        {"name": "Types", "values": ["Hard"]},
                    ],
                    "measures": [
                        {
                            "name": "Popularity",
                            "values": [[114, 96]],
                        }
                    ],
                }
            },
            self.data.build(),
        )

    def test_data_frame_with_not_df(self):
        data = Data()
        with self.assertRaises(TypeError):
            data.add_data_frame("not_data_frame", None)

    def test_data_frame_with_none(self):
        data = Data()
        data.add_data_frame(None)
        self.assertEqual(
            {"data": {}},
            data.build(),
        )

    def test_data_frame(self):
        with open(self.asset_dir / "data_frame_in.json", encoding="UTF-8") as fh_in:
            fc_in = json.load(fh_in)
        with open(self.asset_dir / "data_frame_out.json", encoding="UTF-8") as fh_out:
            fc_out = json.load(fh_out)

        data_frame = pd.DataFrame(fc_in)

        self.data.add_data_frame(data_frame, {"PopularityAsDimension": "dimension"})
        self.assertEqual(
            fc_out,
            self.data.build(),
        )

    def test_data_frame_with_pd_series(self):
        data = Data()
        data.add_data_frame(pd.Series([1, 2], name="series1"))
        data.add_data_frame(
            pd.Series({"x": 3, "y": 4, "z": 5}, index=["x", "y"], name="series2")
        )
        self.assertEqual(
            {
                "data": {
                    "series": [
                        {"name": "series1", "type": "measure", "values": [1.0, 2.0]},
                        {"name": "series2", "type": "measure", "values": [3.0, 4.0]},
                    ]
                }
            },
            data.build(),
        )

<<<<<<< HEAD
    def test_data_frame_index_with_not_df(self):
        data = Data()
        with self.assertRaises(TypeError):
            data.add_data_frame_index("not_data_frame", None)

    def test_data_frame_index_with_none_and_none(self):
        data = Data()
        data.add_data_frame_index(None, None)
        self.assertEqual(
            {"data": {}},
            data.build(),
        )

    def test_data_frame_index_with_df_and_none(self):
        data = Data()
        data_frame = pd.DataFrame(
            pd.Series({"x": 1, "y": 2, "z": 3}, index=["x", "y"], name="series")
        )
        data.add_data_frame_index(data_frame, None)
        data.add_data_frame(data_frame)
        self.assertEqual(
            {
                "data": {
                    "series": [
                        {"name": "None", "type": "dimension", "values": ["x", "y"]},
                        {"name": "series", "type": "measure", "values": [1.0, 2.0]},
                    ]
                }
            },
            data.build(),
        )

    def test_data_frame_index_with_df_and_name(self):
        data = Data()
        data_frame = pd.DataFrame({"series": [1, 2, 3]}, index=["x", "y", "z"])
        data.add_data_frame_index(data_frame, "Index")
        data.add_data_frame(data_frame)
        self.assertEqual(
            {
                "data": {
                    "series": [
                        {
                            "name": "Index",
                            "type": "dimension",
                            "values": ["x", "y", "z"],
                        },
                        {
                            "name": "series",
                            "type": "measure",
                            "values": [1.0, 2.0, 3.0],
                        },
                    ]
                }
            },
            data.build(),
        )

    def test_data_frame_index_with_pd_series(self):
        data = Data()
        data_frame = pd.Series(
            {"x": 1, "y": 2, "z": 3}, index=["x", "y"], name="series"
        )
        data.add_data_frame_index(data_frame, "Index")
        data.add_data_frame(data_frame)
        self.assertEqual(
            {
                "data": {
                    "series": [
                        {"name": "Index", "type": "dimension", "values": ["x", "y"]},
                        {"name": "series", "type": "measure", "values": [1.0, 2.0]},
                    ]
                }
            },
            data.build(),
        )
=======
    def test_schema_dimension_only(self):
        self.data.add_dimension("Genres", ["Pop", "Rock"])
        with self.assertRaises(jsonschema.ValidationError):
            self.data.build()

    def test_schema_measure_only(self):
        self.data.add_measure("Popularity", [[114, 96]])
        with self.assertRaises(jsonschema.ValidationError):
            self.data.build()

    def test_schema_data_cube_and_series(self):
        self.data.add_dimension("Genres", ["Pop", "Rock"])
        self.data.add_measure("Popularity", [[114, 96]])
        self.data.add_series("Types", ["Hard"])
        with self.assertRaises(jsonschema.ValidationError):
            self.data.build()

    def test_schema_data_cube_and_records(self):
        self.data.add_dimension("Genres", ["Pop", "Rock"])
        self.data.add_measure("Popularity", [[114, 96]])
        self.data.add_records([["Rock", "Hard", 96], ["Pop", "Hard", 114]])
        with self.assertRaises(jsonschema.ValidationError):
            self.data.build()
>>>>>>> 49f6a3ed


class TestConfig(unittest.TestCase):
    def test_config(self):
        animation = Config({"color": {"set": ["Genres"]}})
        self.assertEqual({"config": {"color": {"set": ["Genres"]}}}, animation.build())


class TestStyle(unittest.TestCase):
    def test_style(self):
        animation = Style({"title": {"backgroundColor": "#A0A0A0"}})
        self.assertEqual(
            {"style": {"title": {"backgroundColor": "#A0A0A0"}}}, animation.build()
        )

    def test_style_can_be_none(self):
        animation = Style(None)
        self.assertEqual({"style": None}, animation.build())


class TestSnapshot(unittest.TestCase):
    def test_snapshot(self):
        animation = Snapshot("abc1234")
        self.assertEqual("window.ipyvizzu.stored(element, 'abc1234')", animation.dump())

    def test_snapshot_can_not_be_built(self):
        animation = Snapshot("abc1234")
        self.assertRaises(NotImplementedError, animation.build)


class TestMerger(unittest.TestCase):
    def setUp(self):
        self.merger = AnimationMerger()

        self.data = Data()
        self.data.add_record(["Rock", "Hard", 96])

        self.config = Config({"channels": {"label": {"attach": ["Popularity"]}}})

    def test_merge(self):
        self.merger.merge(self.data)
        self.merger.merge(self.config)
        self.merger.merge(Style({"title": {"backgroundColor": "#A0A0A0"}}))
        self.assertEqual(
            json.dumps(
                {
                    "data": {"records": [["Rock", "Hard", 96]]},
                    "config": {"channels": {"label": {"attach": ["Popularity"]}}},
                    "style": {"title": {"backgroundColor": "#A0A0A0"}},
                }
            ),
            self.merger.dump(),
        )

    def test_merge_none(self):
        self.merger.merge(self.config)
        self.merger.merge(Style(None))
        self.assertEqual(
            '{"config": {"channels": {"label": {"attach": ["Popularity"]}}}, "style": null}',
            self.merger.dump(),
        )

    def test_snapshot_can_not_be_merged(self):
        self.merger.merge(self.data)
        self.merger.merge(self.config)
        self.merger.merge(Style({"title": {"backgroundColor": "#A0A0A0"}}))
        self.assertRaises(NotImplementedError, self.merger.merge, Snapshot("abc1234"))

    def test_only_different_animations_can_be_merged(self):
        self.merger.merge(self.data)
        self.merger.merge(self.config)
        self.merger.merge(Style({"title": {"backgroundColor": "#A0A0A0"}}))

        data = Data()
        data.add_record(["Pop", "Hard", 114])

        self.assertRaises(ValueError, self.merger.merge, data)
        self.assertRaises(ValueError, self.merger.merge, Config({"title": "Test"}))
        self.assertRaises(ValueError, self.merger.merge, Style(None))<|MERGE_RESOLUTION|>--- conflicted
+++ resolved
@@ -184,7 +184,6 @@
             data.build(),
         )
 
-<<<<<<< HEAD
     def test_data_frame_index_with_not_df(self):
         data = Data()
         with self.assertRaises(TypeError):
@@ -260,7 +259,7 @@
             },
             data.build(),
         )
-=======
+
     def test_schema_dimension_only(self):
         self.data.add_dimension("Genres", ["Pop", "Rock"])
         with self.assertRaises(jsonschema.ValidationError):
@@ -284,7 +283,6 @@
         self.data.add_records([["Rock", "Hard", 96], ["Pop", "Hard", 114]])
         with self.assertRaises(jsonschema.ValidationError):
             self.data.build()
->>>>>>> 49f6a3ed
 
 
 class TestConfig(unittest.TestCase):
