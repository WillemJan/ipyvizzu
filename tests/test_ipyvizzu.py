--- conflicted
+++ resolved
@@ -13,11 +13,7 @@
     Feature,
     AnimationMerger,
     Chart,
-<<<<<<< HEAD
     Snapshot,
-=======
-    Store,
->>>>>>> 1fd35656
 )
 
 
@@ -232,14 +228,8 @@
             Config({"color": {"set": ["Genres"]}}), Style({"legend": {"width": 50}})
         )
         snapshot_b = self.chart.store()
-<<<<<<< HEAD
         self.chart.animate(snapshot_a, duration="4s")
         self.chart.animate(snapshot_b)
-=======
-        self.chart.animate(snapshot_a)
-        self.chart.animate(snapshot_b)
-        self.chart.show()
->>>>>>> 1fd35656
         self._assert_display("store.html")
 
     def _assert_display(self, asset_name):
